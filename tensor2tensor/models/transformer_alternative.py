# coding=utf-8
# Copyright 2017 The Tensor2Tensor Authors.
#
# Licensed under the Apache License, Version 2.0 (the "License");
# you may not use this file except in compliance with the License.
# You may obtain a copy of the License at
#
#     http://www.apache.org/licenses/LICENSE-2.0
#
# Unless required by applicable law or agreed to in writing, software
# distributed under the License is distributed on an "AS IS" BASIS,
# WITHOUT WARRANTIES OR CONDITIONS OF ANY KIND, either express or implied.
# See the License for the specific language governing permissions and
# limitations under the License.

"""Alternative transformer network.

Using different layer types to demonstrate alternatives to self attention.

Code is mostly copied from original Transformer source.
"""


from __future__ import absolute_import
from __future__ import division
from __future__ import print_function

# Dependency imports

from six.moves import xrange  # pylint: disable=redefined-builtin

from tensor2tensor.models import common_attention
from tensor2tensor.models import common_layers
from tensor2tensor.models import transformer
from tensor2tensor.utils import registry
from tensor2tensor.utils import t2t_model

import tensorflow as tf


@registry.register_model
class TransformerAlt(t2t_model.T2TModel):

  def model_fn_body(self, features):
<<<<<<< HEAD

    # Remove dropout if not training
    hparams = copy.copy(self._hparams)
=======
    hparams = self._hparams
>>>>>>> cd222d3e
    targets = features["targets"]
    inputs = features.get("inputs")
    target_space = features.get("target_space_id")

    inputs = common_layers.flatten4d3d(inputs)
    targets = common_layers.flatten4d3d(targets)

<<<<<<< HEAD
    (encoder_input, encoder_attention_bias, _) = (transformer.\
        transformer_prepare_encoder(inputs, target_space, hparams) )
    (decoder_input, decoder_self_attention_bias) = transformer.\
        transformer_prepare_decoder(targets, hparams)

    encoder_mask = bias_to_mask(encoder_attention_bias)
=======
    (encoder_input, encoder_attention_bias,
     _) = transformer.transformer_prepare_encoder(inputs, target_space, hparams)
    (decoder_input,
     decoder_self_attention_bias) = transformer.transformer_prepare_decoder(
         targets, hparams)

    # We need masks of the form batch size x input sequences
    # Biases seem to be of the form batch_size x 1 x input sequences x vec dim
    #  Squeeze out dim one, and get the first element of each vector.
    encoder_mask = tf.squeeze(encoder_attention_bias, [1])[:, :, 0]
    decoder_mask = tf.squeeze(decoder_self_attention_bias, [1])[:, :, 0]
>>>>>>> cd222d3e

    def residual_fn(x, y):
      return common_layers.layer_norm(x + tf.nn.dropout(
          y, 1.0 - hparams.residual_dropout))

    encoder_input = tf.nn.dropout(encoder_input, 1.0 - hparams.residual_dropout)
    decoder_input = tf.nn.dropout(decoder_input, 1.0 - hparams.residual_dropout)

    encoder_output = alt_transformer_encoder(
        encoder_input, residual_fn, encoder_mask, hparams)

    decoder_output = alt_transformer_decoder(
        decoder_input, encoder_output, residual_fn,
        encoder_attention_bias, hparams)

    decoder_output = tf.expand_dims(decoder_output, 2)

    return decoder_output
<<<<<<< HEAD
    
    
    
def composite_layer(inputs, mask, hparams, for_output=False):
=======


def composite_layer(inputs, mask, hparams):
  """Composite layer."""
>>>>>>> cd222d3e
  x = inputs

  # Applies ravanbakhsh on top of each other.
  if hparams.composite_layer_type == "ravanbakhsh":
    for layer in xrange(hparams.layers_per_layer):
      with tf.variable_scope(".%d" % layer):
        x = common_layers.ravanbakhsh_set_layer(
<<<<<<< HEAD
                hparams.hidden_size,
                x,
                mask=mask,
                sequential=for_output,
                dropout=hparams.relu_dropout)
  
  # Transforms elements to get a context, and then uses this in a final layer
=======
            hparams.hidden_size,
            x,
            mask=mask,
            dropout=0.0)

  # Transforms elements to get a context, and then uses this in a final layer.
>>>>>>> cd222d3e
  elif hparams.composite_layer_type == "reembedding":
    # Transform elements n times and then pool.
    for layer in xrange(hparams.layers_per_layer):
      with tf.variable_scope("sub_layer_%d" % layer):
        x = common_layers.linear_set_layer(
<<<<<<< HEAD
                hparams.hidden_size,
                x,
                dropout=hparams.relu_dropout)
        if for_output:
          context = common_layers.running_global_pool_1d(x)
        else:
          context = common_layers.global_pool_1d(x, mask=mask)
     
    #Final layer
    x = common_layers.linear_set_layer(
            hparams.hidden_size,
            x,
            context=context,
            dropout=hparams.relu_dropout)
                 
=======
            hparams.hidden_size,
            x,
            dropout=0.0)
    context = common_layers.global_pool_1d(x, mask=mask)

    # Final layer.
    x = common_layers.linear_set_layer(
        hparams.hidden_size,
        x,
        context=context,
        dropout=0.0)

>>>>>>> cd222d3e
  return x


def alt_transformer_encoder(encoder_input,
                            residual_fn,
                            mask,
                            hparams,
                            name="encoder"):
<<<<<<< HEAD

  # Summaries don't work in multi-problem setting yet.
  summaries = "problems" not in hparams.values() or len(hparams.problems) == 1
=======
  """Alternative encoder."""
  x = encoder_input
>>>>>>> cd222d3e

  with tf.variable_scope(name):
    x = encoder_input
    for layer in xrange(hparams.num_hidden_layers):
      with tf.variable_scope("layer_%d" % layer):
        x = residual_fn(x, composite_layer(x, mask, hparams))

  return x


def alt_transformer_decoder(decoder_input,
                            encoder_output,
                            residual_fn,
                            encoder_decoder_attention_bias,
                            hparams,
                            name="decoder"):
<<<<<<< HEAD

  # Summaries don't work in multi-problem setting yet.
  summaries = "problems" not in hparams.values() or len(hparams.problems) == 1
=======
  """Alternative decoder."""
  x = decoder_input
>>>>>>> cd222d3e

  with tf.variable_scope(name):
    x = decoder_input
    for layer in xrange(hparams.num_hidden_layers):
      with tf.variable_scope("layer_%d" % layer):

        x_ = common_attention.multihead_attention(
            x,
            encoder_output,
            encoder_decoder_attention_bias,
            hparams.attention_key_channels or hparams.hidden_size,
            hparams.attention_value_channels or hparams.hidden_size,
            hparams.hidden_size,
            hparams.num_heads,
            hparams.attention_dropout,
            name="encdec_attention")

        x_ = residual_fn(x_, composite_layer(x_, None, hparams, for_output=True))
        x = residual_fn(x, x_)
<<<<<<< HEAD
        
  return x

def bias_to_mask(bias):
    # We need masks of the form batch size x input sequences
    # Biases are of the form batch_size x num_heads x input sequences x
    #  output sequences. Squeeze out dim one, and get the first element of
    #  each vector.

    bias = tf.squeeze(bias, [1])[:,:,0]
    bias = - tf.clip_by_value(bias, -1.0, 1.0)
    mask = 1 - bias
    return mask
=======
>>>>>>> cd222d3e

  return x


@registry.register_hparams
def transformer_alt():
  """Set of hyperparameters."""
  hparams = transformer.transformer_base()
  hparams.batch_size = 2048
  hparams.num_hidden_layers = 10
  hparams.add_hparam("layers_per_layer", 4)
<<<<<<< HEAD
  hparams.add_hparam("composite_layer_type", "ravanbakhsh") #ravanbakhsh or reembedding
  #hparams.add_hparam("composite_layer_type", "reembedding")
  return hparams
=======
  hparams.add_hparam("composite_layer_type", "reembedding")
  return hparams
>>>>>>> cd222d3e
<|MERGE_RESOLUTION|>--- conflicted
+++ resolved
@@ -42,13 +42,7 @@
 class TransformerAlt(t2t_model.T2TModel):
 
   def model_fn_body(self, features):
-<<<<<<< HEAD
-
-    # Remove dropout if not training
-    hparams = copy.copy(self._hparams)
-=======
     hparams = self._hparams
->>>>>>> cd222d3e
     targets = features["targets"]
     inputs = features.get("inputs")
     target_space = features.get("target_space_id")
@@ -56,26 +50,13 @@
     inputs = common_layers.flatten4d3d(inputs)
     targets = common_layers.flatten4d3d(targets)
 
-<<<<<<< HEAD
+
     (encoder_input, encoder_attention_bias, _) = (transformer.\
         transformer_prepare_encoder(inputs, target_space, hparams) )
     (decoder_input, decoder_self_attention_bias) = transformer.\
         transformer_prepare_decoder(targets, hparams)
 
     encoder_mask = bias_to_mask(encoder_attention_bias)
-=======
-    (encoder_input, encoder_attention_bias,
-     _) = transformer.transformer_prepare_encoder(inputs, target_space, hparams)
-    (decoder_input,
-     decoder_self_attention_bias) = transformer.transformer_prepare_decoder(
-         targets, hparams)
-
-    # We need masks of the form batch size x input sequences
-    # Biases seem to be of the form batch_size x 1 x input sequences x vec dim
-    #  Squeeze out dim one, and get the first element of each vector.
-    encoder_mask = tf.squeeze(encoder_attention_bias, [1])[:, :, 0]
-    decoder_mask = tf.squeeze(decoder_self_attention_bias, [1])[:, :, 0]
->>>>>>> cd222d3e
 
     def residual_fn(x, y):
       return common_layers.layer_norm(x + tf.nn.dropout(
@@ -94,17 +75,9 @@
     decoder_output = tf.expand_dims(decoder_output, 2)
 
     return decoder_output
-<<<<<<< HEAD
-    
-    
+
     
 def composite_layer(inputs, mask, hparams, for_output=False):
-=======
-
-
-def composite_layer(inputs, mask, hparams):
-  """Composite layer."""
->>>>>>> cd222d3e
   x = inputs
 
   # Applies ravanbakhsh on top of each other.
@@ -112,7 +85,6 @@
     for layer in xrange(hparams.layers_per_layer):
       with tf.variable_scope(".%d" % layer):
         x = common_layers.ravanbakhsh_set_layer(
-<<<<<<< HEAD
                 hparams.hidden_size,
                 x,
                 mask=mask,
@@ -120,20 +92,11 @@
                 dropout=hparams.relu_dropout)
   
   # Transforms elements to get a context, and then uses this in a final layer
-=======
-            hparams.hidden_size,
-            x,
-            mask=mask,
-            dropout=0.0)
-
-  # Transforms elements to get a context, and then uses this in a final layer.
->>>>>>> cd222d3e
   elif hparams.composite_layer_type == "reembedding":
     # Transform elements n times and then pool.
     for layer in xrange(hparams.layers_per_layer):
       with tf.variable_scope("sub_layer_%d" % layer):
         x = common_layers.linear_set_layer(
-<<<<<<< HEAD
                 hparams.hidden_size,
                 x,
                 dropout=hparams.relu_dropout)
@@ -148,21 +111,7 @@
             x,
             context=context,
             dropout=hparams.relu_dropout)
-                 
-=======
-            hparams.hidden_size,
-            x,
-            dropout=0.0)
-    context = common_layers.global_pool_1d(x, mask=mask)
 
-    # Final layer.
-    x = common_layers.linear_set_layer(
-        hparams.hidden_size,
-        x,
-        context=context,
-        dropout=0.0)
-
->>>>>>> cd222d3e
   return x
 
 
@@ -171,14 +120,9 @@
                             mask,
                             hparams,
                             name="encoder"):
-<<<<<<< HEAD
 
-  # Summaries don't work in multi-problem setting yet.
-  summaries = "problems" not in hparams.values() or len(hparams.problems) == 1
-=======
   """Alternative encoder."""
   x = encoder_input
->>>>>>> cd222d3e
 
   with tf.variable_scope(name):
     x = encoder_input
@@ -195,14 +139,6 @@
                             encoder_decoder_attention_bias,
                             hparams,
                             name="decoder"):
-<<<<<<< HEAD
-
-  # Summaries don't work in multi-problem setting yet.
-  summaries = "problems" not in hparams.values() or len(hparams.problems) == 1
-=======
-  """Alternative decoder."""
-  x = decoder_input
->>>>>>> cd222d3e
 
   with tf.variable_scope(name):
     x = decoder_input
@@ -222,9 +158,9 @@
 
         x_ = residual_fn(x_, composite_layer(x_, None, hparams, for_output=True))
         x = residual_fn(x, x_)
-<<<<<<< HEAD
         
   return x
+
 
 def bias_to_mask(bias):
     # We need masks of the form batch size x input sequences
@@ -236,10 +172,7 @@
     bias = - tf.clip_by_value(bias, -1.0, 1.0)
     mask = 1 - bias
     return mask
-=======
->>>>>>> cd222d3e
 
-  return x
 
 
 @registry.register_hparams
@@ -249,11 +182,7 @@
   hparams.batch_size = 2048
   hparams.num_hidden_layers = 10
   hparams.add_hparam("layers_per_layer", 4)
-<<<<<<< HEAD
   hparams.add_hparam("composite_layer_type", "ravanbakhsh") #ravanbakhsh or reembedding
   #hparams.add_hparam("composite_layer_type", "reembedding")
-  return hparams
-=======
-  hparams.add_hparam("composite_layer_type", "reembedding")
-  return hparams
->>>>>>> cd222d3e
+
+  return hparams