--- conflicted
+++ resolved
@@ -48,12 +48,8 @@
 
 def standard_atari_env_spec(env):
   """Parameters of environment specification."""
-<<<<<<< HEAD
   standard_wrappers = [[tf_atari_wrappers.RewardClippingWrapper, {}],
                        [tf_atari_wrappers.StackAndSkipWrapper, {"skip": 4}]]
-=======
-  standard_wrappers = [[tf_atari_wrappers.StackWrapper, {"history": 4}]]
->>>>>>> 1de75bda
   env_lambda = None
   if isinstance(env, str):
     env_lambda = lambda: gym.make(env)
